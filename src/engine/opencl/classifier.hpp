/*
 * Copyright (C) 2017-2019 Trent Houliston <trent@houliston.me>
 *
 * Permission is hereby granted, free of charge, to any person obtaining a copy of this software and associated
 * documentation files (the "Software"), to deal in the Software without restriction, including without limitation the
 * rights to use, copy, modify, merge, publish, distribute, sublicense, and/or sell copies of the Software, and to
 * permit persons to whom the Software is furnished to do so, subject to the following conditions:
 *
 * The above copyright notice and this permission notice shall be included in all copies or substantial portions of the
 * Software.
 *
 * THE SOFTWARE IS PROVIDED "AS IS", WITHOUT WARRANTY OF ANY KIND, EXPRESS OR IMPLIED, INCLUDING BUT NOT LIMITED TO THE
 * WARRANTIES OF MERCHANTABILITY, FITNESS FOR A PARTICULAR PURPOSE AND NONINFRINGEMENT. IN NO EVENT SHALL THE AUTHORS OR
 * COPYRIGHT HOLDERS BE LIABLE FOR ANY CLAIM, DAMAGES OR OTHER LIABILITY, WHETHER IN AN ACTION OF CONTRACT, TORT OR
 * OTHERWISE, ARISING FROM, OUT OF OR IN CONNECTION WITH THE SOFTWARE OR THE USE OR OTHER DEALINGS IN THE SOFTWARE.
 */

#ifndef VISUALMESH_OPENCL_CLASSIFIER_H
#define VISUALMESH_OPENCL_CLASSIFIER_H

#define CL_USE_DEPRECATED_OPENCL_1_2_APIS
#if defined(__APPLE__) || defined(__MACOSX)
#  include <OpenCL/opencl.h>
#else
#  include <CL/opencl.h>
#endif  // !__APPLE__

#include <iomanip>
#include <memory>
#include <mutex>
#include <tuple>

#include "engine/opencl/kernels/read_image_to_network.cl.hpp"
#include "engine/opencl/opencl_error_category.hpp"
#include "engine/opencl/util.hpp"
#include "engine/opencl/wrapper.hpp"
#include "mesh/classified_mesh.hpp"
#include "mesh/mesh.hpp"
#include "mesh/network_structure.hpp"
#include "util/fourcc.hpp"

namespace visualmesh {
namespace engine {
  namespace opencl {

    template <typename Scalar>
    class Engine;

<<<<<<< HEAD
    template <typename Scalar>
=======
    template <typename Scalar, template <typename> class Generator>
>>>>>>> f48a8f4f
    class Classifier {

    public:
      Classifier(Engine<Scalar>* engine, const network_structure_t<Scalar>& structure)
        : engine(engine), conv_mutex(std::make_shared<std::mutex>()) {

        // Keep our own copies
        context = engine->context;

        // Get the device from the context
        cl_device_id device;
        ::clGetContextInfo(engine->context, CL_CONTEXT_DEVICES, sizeof(cl_device_id), &device, nullptr);

        // Make our three OpenCL command queues
        command_queue = make_queue(context, device);
        read_queue    = make_queue(context, device);
        write_queue   = make_queue(context, device);

        // Build using a string stream
        std::stringstream code;

        // Set our precision for how many digits our scalar has
        code << std::setprecision(std::numeric_limits<Scalar>::digits10 + 2);

        auto vector_type = [](const int& size) { return (size == 1 || size == 2 || size == 4) ? size : 0; };

        for (uint conv_no = 0; conv_no < structure.size(); ++conv_no) {
          auto& conv = structure[conv_no];

          // We need to work out the input and output sizes for our convolution
          int conv_in_size;
          int conv_out_size;

          // On the first convolution we assume an input size of 4
          if (conv_no == 0) { conv_in_size = 4; }
          else {
            // The output dimension of our previous bias vector
            conv_in_size = structure[conv_no - 1].back().second.size();
          }

          // The output dimension of our last bias vector
          conv_out_size = conv.back().second.size();

          // Work out our input and output types
          std::string in_type("float");
          if (vector_type(conv_in_size)) { in_type.append(std::to_string(conv_in_size)); }
          std::string out_type("float");
          if (vector_type(conv_out_size)) { out_type.append(std::to_string(conv_out_size)); }

          // Write our OpenCL kernel definition
          code << "kernel void conv" << conv_no << "(global const int* neighbourhood, global const " << in_type
               << "* input, global " << out_type << "* output) {" << std::endl
               << std::endl;

          code << "  // Get our kernel index" << std::endl;
          code << "  const int idx = get_global_id(0);" << std::endl << std::endl;

          /*************************************************
           *                    GATHER                     *
           *************************************************/

          code << "  // Gather from our neighbourhood " << std::endl;
          if (vector_type(conv_in_size)) {
            code << "  " << in_type << " in0[" << (Generator<Scalar>::N_NEIGHBOURS + 1) << "] = {" << std::endl;
            code << "    input[idx]," << std::endl;
            for (int i = 0; i < Generator<Scalar>::N_NEIGHBOURS; ++i) {
              code << "    input[neighbourhood[idx * " << Generator<Scalar>::N_NEIGHBOURS << " + " << i << "]]";
              if (i != Generator<Scalar>::N_NEIGHBOURS - 1) { code << ","; }
              code << std::endl;
            }
            code << "  };";
          }
          // Perform our gather step for non vectorized data
          else {
            code << "  float in0[" << (conv_in_size * (Generator<Scalar>::N_NEIGHBOURS + 1)) << "] = {" << std::endl;

            // Read the ones for our own index
            for (int j = 0; j < conv_in_size; ++j) {
              code << "    input[idx * " << conv_in_size << " + " << j << "]," << std::endl;
            }

            // Read our neighbourhood
            for (int i = 0; i < Generator<Scalar>::N_NEIGHBOURS; ++i) {
              for (int j = 0; j < conv_in_size; ++j) {
                code << "    input[neighbourhood[idx * " << Generator<Scalar>::N_NEIGHBOURS << " + " << i << "] * "
                     << conv_in_size << " + " << j << "]";

                if (i < Generator<Scalar>::N_NEIGHBOURS || j + 1 < conv_in_size) { code << ","; }
                code << std::endl;
              }
            }
            code << "  };";
          }

          code << std::endl << std::endl;

          /*************************************************
           *                WEIGHTS + BIAS                 *
           *************************************************/

          // Now we have to do our layer operations
          int in_size = conv_in_size;
          for (uint layer_no = 0; layer_no < conv.size(); ++layer_no) {
            const auto& weights = conv[layer_no].first;
            const auto& biases  = conv[layer_no].second;

            const int vector_in  = vector_type(in_size);
            const int vector_out = vector_type(biases.size());

            code << "  // Perform our matrix multiplication for weights and add bias for layer " << layer_no
                 << std::endl;

            // Open our next input (either vector or not)
            if (vector_out) {
              code << "  float" << vector_out << " in" << (layer_no + 1) << " = (float" << vector_out << ")("
                   << std::endl;
            }
            else {
              code << "  float in" << (layer_no + 1) << "[" << biases.size() << "] = {" << std::endl;
            }

            // Matrix multiplication + bias
            if (vector_in) {
              for (uint i = 0; i < biases.size(); ++i) {
                code << "    ";
                for (uint j = 0; j < weights.size(); j += vector_in) {

                  // If our data is gathered, we need to get our gathered index
                  std::string gathered_index = layer_no == 0 ? "[" + std::to_string(j / vector_in) + "]" : "";

                  // Dot our element with our fixed data
                  code << "dot(in" << layer_no << gathered_index << ", (float" << vector_in << ")(";

                  // Write our fixed data
                  for (uint k = j; k < j + vector_in; ++k) {
                    code << weights[k][i];
                    if (k + 1 < j + vector_in) { code << ", "; }
                  }

                  // End
                  code << ")) + ";
                }
                code << biases[i];
                if (i + 1 < biases.size()) { code << ","; }
                code << std::endl;
              }
            }
            else {
              for (uint i = 0; i < biases.size(); ++i) {
                code << "    ";
                for (uint j = 0; j < weights.size(); ++j) {
                  code << "in" << layer_no << "[" << j << "] * " << weights[j][i] << " + ";
                }
                code << biases[i];
                if (i + 1 < biases.size()) { code << ","; }
                code << std::endl;
              }
            }

            // Close our output
            if (vector_out) { code << "  );"; }
            else {
              code << "  };";
            }
            code << std::endl << std::endl;


            /*************************************************
             *                  ACTIVATION.                  *
             *************************************************/

            // Apply our activation function
            code << "  // Apply the activation function" << std::endl;

            // selu constants
            constexpr const Scalar lambda = 1.0507009873554804934193349852946;
            constexpr const Scalar alpha  = 1.6732632423543772848170429916717;

            // Apply selu
            if (conv_no + 1 < structure.size() || layer_no + 1 < conv.size()) {
              if (vector_out) {
                std::string e = "in" + std::to_string(layer_no + 1);

                code << "  " << e << " = " << lambda << "f * select(" << alpha << "f * exp(" << e << ") - " << alpha
                     << "f, in" << (layer_no + 1) << ", " << e << " > 0);"
                     << std::endl;  // select(a, b, c) == c ? b : a
              }
              else {
                for (uint i = 0; i < biases.size(); ++i) {
                  std::string e = "in" + std::to_string(layer_no + 1) + "[" + std::to_string(i) + "]";
                  code << "  " << e << " = " << lambda << "f * (" << e << " > 0 ? " << e << " : " << alpha << "f * exp("
                       << e << ") - " << alpha << "f);" << std::endl;
                }
              }
            }
            else {  // If this is our last layer, apply softmax
              code << "  // Apply softmax to our final output" << std::endl;

              if (vector_out) {
                std::string e = "in" + std::to_string(layer_no + 1);
                code << "  " << e << " = exp(" << e << ");" << std::endl;
                code << "  " << e << " = " << e << " / dot(" << e << ", (float" << vector_out << ")(1));" << std::endl;
              }
              else {

                // Apply exp to each of the elements
                for (uint i = 0; i < biases.size(); ++i) {
                  std::string e = "in" + std::to_string(layer_no + 1) + "[" + std::to_string(i) + "]";
                  code << "  " << e << " = exp(" << e << ");" << std::endl;
                }

                // Sum up all the values
                code << "float exp_sum = 0;" << std::endl;
                for (uint i = 0; i < biases.size(); ++i) {
                  std::string e = "in" + std::to_string(layer_no + 1) + "[" + std::to_string(i) + "]";
                  code << "  exp_sum += " << e << ";" << std::endl;
                }

                // Divide all the values
                for (uint i = 0; i < biases.size(); ++i) {
                  std::string e = "in" + std::to_string(layer_no + 1) + "[" + std::to_string(i) + "]";
                  code << "  " << e << " /= exp_sum;" << std::endl;
                }
              }
            }
            code << std::endl;

            // Update our input size for the next loop
            in_size = biases.size();
          }

          /*************************************************
           *                    OUTPUT                     *
           *************************************************/
          code << "  // Save our value to the output" << std::endl;
          if (vector_type(conv_out_size)) {
            code << "  output[idx] = "
                 << "in" << conv.size() << ";" << std::endl;
          }
          else {
            for (int i = 0; i < conv_out_size; ++i) {
              code << "  output[idx * " << conv_out_size << " + " << i << "] = in" << conv.size() << "[" << i << "];"
                   << std::endl;
            }
          }

          code << "}" << std::endl << std::endl;
        }

        // Create our OpenCL program, compile it and get our kernels
        cl_int error;
        std::string source = std::string(get_scalar_defines(Scalar())) + READ_IMAGE_TO_NETWORK_CL + code.str();

        const char* cstr = source.c_str();
        size_t csize     = source.size();

        program =
          cl::program(::clCreateProgramWithSource(engine->context, 1, &cstr, &csize, &error), ::clReleaseProgram);

        if (error != CL_SUCCESS) {
          throw std::system_error(error, opencl_error_category(), "Error adding sources to classifier program");
        }

        // Compile the program
        error = ::clBuildProgram(
          program, 0, nullptr, "-cl-single-precision-constant -cl-fast-relaxed-math", nullptr, nullptr);
        if (error != CL_SUCCESS) {

          // Get the first device
          cl_device_id device;
          ::clGetContextInfo(engine->context, CL_CONTEXT_DEVICES, sizeof(cl_device_id), &device, nullptr);

          // Get program build log
          size_t used = 0;
          ::clGetProgramBuildInfo(program, device, CL_PROGRAM_BUILD_LOG, 0, nullptr, &used);
          std::vector<char> log(used);
          ::clGetProgramBuildInfo(program, device, CL_PROGRAM_BUILD_LOG, log.size(), log.data(), &used);

          // Throw an error with the build log
          throw std::system_error(error,
                                  opencl_error_category(),
                                  "Error building classifier program\n" + std::string(log.begin(), log.begin() + used));
        }

        for (uint i = 0; i < structure.size(); ++i) {
          std::string kernel = "conv" + std::to_string(i);
          uint output_size   = structure[i].back().second.size();

          cl::kernel k(::clCreateKernel(program, kernel.c_str(), &error), ::clReleaseKernel);
          throw_cl_error(error, "Failed to create kernel " + kernel);
          conv_layers.emplace_back(k, output_size);
        }

        // Load our image reader kernel
        read_image_to_network =
          cl::kernel(::clCreateKernel(program, "read_image_to_network", &error), ::clReleaseKernel);
        throw_cl_error(error, "Failed to create kernel read_image_to_network");

        // Work out what the widest network layer is
        // CHECK THIS WITH TRENT
        max_width = 4;
        for (const auto& k : conv_layers) {
          max_width = std::max(max_width, k.second);
        }
      }

      ClassifiedMesh<Scalar, Generator<Scalar>::N_NEIGHBOURS> operator()(const Mesh<Scalar, Generator>& mesh,
                                                                         const void* image,
                                                                         const uint32_t& format,
                                                                         const mat4<Scalar>& Hoc,
                                                                         const Lens<Scalar>& lens) const {

        cl_image_format fmt;

        switch (format) {
          // Bayer
          case fourcc("GRBG"):
          case fourcc("RGGB"):
          case fourcc("GBRG"):
          case fourcc("BGGR"): fmt = cl_image_format{CL_R, CL_UNORM_INT8}; break;
          case fourcc("BGRA"): fmt = cl_image_format{CL_BGRA, CL_UNORM_INT8}; break;
          case fourcc("RGBA"): fmt = cl_image_format{CL_RGBA, CL_UNORM_INT8}; break;
          // Oh no...
          default: throw std::runtime_error("Unsupported image format " + fourcc_text(format));
        }

        cl_image_desc desc = {
          CL_MEM_OBJECT_IMAGE2D, size_t(lens.dimensions[0]), size_t(lens.dimensions[1]), 1, 1, 0, 0, 0, 0, nullptr};

        // Create a buffer for our image
        cl_int error;
        cl::mem cl_image(
          ::clCreateImage(
            context, CL_MEM_READ_ONLY | CL_MEM_USE_HOST_PTR, &fmt, &desc, const_cast<void*>(image), &error),
          ::clReleaseMemObject);
        if (error != CL_SUCCESS) {
          throw std::system_error(error, opencl_error_category(), "Error creating image on device");
        }

        // Map our image into device memory
        std::array<size_t, 3> origin = {{0, 0, 0}};
        std::array<size_t, 3> region = {{size_t(lens.dimensions[0]), size_t(lens.dimensions[1]), 1}};

        cl::event cl_image_loaded;
        cl_event ev           = nullptr;
        std::size_t row_pitch = 0;
        ::clEnqueueMapImage(write_queue,
                            cl_image,
                            false,
                            CL_MAP_READ,
                            origin.data(),
                            region.data(),
                            &row_pitch,
                            nullptr,
                            0,
                            nullptr,
                            &ev,
                            &error);
        if (ev) cl_image_loaded = cl::event(ev, ::clReleaseEvent);
        throw_cl_error(error, "Error mapping image onto device");

        // Project our visual mesh
        std::vector<std::array<int, Generator<Scalar>::N_NEIGHBOURS>> neighbourhood;
        std::vector<int> indices;
        cl::mem cl_pixels;
        cl::event cl_pixels_loaded;
        auto ranges                                                   = mesh.lookup(Hoc, lens);
        std::tie(neighbourhood, indices, cl_pixels, cl_pixels_loaded) = engine->do_project(mesh, ranges, Hoc, lens);

        // This includes the offscreen point at the end
        int n_points = neighbourhood.size();

        // Allocate the neighbourhood buffer
        // CHECK THIS WITH TRENT
        cl::mem cl_neighbourhood(::clCreateBuffer(engine->context,
                                                  CL_MEM_READ_WRITE,
                                                  n_points * sizeof(std::array<int, Generator<Scalar>::N_NEIGHBOURS>),
                                                  nullptr,
                                                  &error),
                                 ::clReleaseMemObject);
        throw_cl_error(error, "Error allocating neighbourhood buffer on device");

        // Upload the neighbourhood buffer
        cl::event cl_neighbourhood_loaded;
        ev    = nullptr;
        error = ::clEnqueueWriteBuffer(write_queue,
                                       cl_neighbourhood,
                                       false,
                                       0,
                                       n_points * sizeof(std::array<int, Generator<Scalar>::N_NEIGHBOURS>),
                                       neighbourhood.data(),
                                       0,
                                       nullptr,
                                       &ev);
        if (ev) cl_neighbourhood_loaded = cl::event(ev, ::clReleaseEvent);
        throw_cl_error(error, "Error writing neighbourhood points to the device");

        // Allocate two buffers device buffers that we can ping pong
        cl::mem cl_conv_input(
          ::clCreateBuffer(engine->context, CL_MEM_READ_WRITE, sizeof(Scalar) * max_width * n_points, nullptr, &error),
          ::clReleaseMemObject);
        throw_cl_error(error, "Error allocating ping pong buffer 1 on device");
        cl::mem cl_conv_output(
          ::clCreateBuffer(engine->context, CL_MEM_READ_WRITE, sizeof(Scalar) * max_width * n_points, nullptr, &error),
          ::clReleaseMemObject);
        throw_cl_error(error, "Error allocating ping pong buffer 2 on device");

        // The offscreen point gets a value of -1.0 to make it easy to distinguish
        cl::event offscreen_fill_event;
        ev               = nullptr;
        Scalar minus_one = static_cast<Scalar>(-1.0);
        // CHECK THIS WITH TRENT
        error = ::clEnqueueFillBuffer(write_queue,
                                      cl_conv_input,
                                      &minus_one,
                                      sizeof(Scalar),
                                      (n_points - 1) * sizeof(std::array<Scalar, 4>),
                                      sizeof(std::array<Scalar, 4>),
                                      0,
                                      nullptr,
                                      &ev);
        if (ev) offscreen_fill_event = cl::event(ev, ::clReleaseEvent);
        throw_cl_error(error, "Error setting the offscreen pixel values");

        // Read the pixels into the buffer
        cl::event img_load_event;
        cl::event network_complete;
        /* Mutex scope */ {
          std::lock_guard<std::mutex> lock(*conv_mutex);

          cl_mem arg;
          arg   = cl_image;
          error = ::clSetKernelArg(read_image_to_network, 0, sizeof(arg), &arg);
          throw_cl_error(error, "Error setting kernel argument 0 for image load kernel");
          error = ::clSetKernelArg(read_image_to_network, 1, sizeof(format), &format);
          throw_cl_error(error, "Error setting kernel argument 1 for image load kernel");
          arg   = cl_pixels;
          error = ::clSetKernelArg(read_image_to_network, 2, sizeof(arg), &arg);
          throw_cl_error(error, "Error setting kernel argument 2 for image load kernel");
          arg   = cl_conv_input;
          error = ::clSetKernelArg(read_image_to_network, 3, sizeof(arg), &arg);
          throw_cl_error(error, "Error setting kernel argument 3 for image load kernel");

          size_t offset[1]       = {0};
          size_t global_size[1]  = {size_t(n_points - 1)};  // -1 as we don't project the offscreen point
          cl_event event_list[2] = {cl_pixels_loaded, cl_image_loaded};
          ev                     = nullptr;
          error                  = ::clEnqueueNDRangeKernel(
            command_queue, read_image_to_network, 1, offset, global_size, nullptr, 2, event_list, &ev);
          if (ev) img_load_event = cl::event(ev, ::clReleaseEvent);
          throw_cl_error(error, "Error queueing the image load kernel");

          // These events are required for our first convolution
          std::vector<cl::event> events({img_load_event, offscreen_fill_event, cl_neighbourhood_loaded});

          for (auto& conv : conv_layers) {
            cl_mem arg;
            arg   = cl_neighbourhood;
            error = ::clSetKernelArg(conv.first, 0, sizeof(arg), &arg);
            throw_cl_error(error, "Error setting argument 0 for convolution kernel");
            arg   = cl_conv_input;
            error = ::clSetKernelArg(conv.first, 1, sizeof(arg), &arg);
            throw_cl_error(error, "Error setting argument 1 for convolution kernel");
            arg   = cl_conv_output;
            error = ::clSetKernelArg(conv.first, 2, sizeof(arg), &arg);
            throw_cl_error(error, "Error setting argument 2 for convolution kernel");

            size_t offset[1]      = {0};
            size_t global_size[1] = {size_t(n_points)};
            cl::event event;
            ev = nullptr;
            std::vector<cl_event> cl_events(events.begin(), events.end());
            error = ::clEnqueueNDRangeKernel(
              command_queue, conv.first, 1, offset, global_size, nullptr, cl_events.size(), cl_events.data(), &ev);
            if (ev) event = cl::event(ev, ::clReleaseEvent);
            throw_cl_error(error, "Error queueing convolution kernel");

            // Convert our events into a vector of events and ping pong our buffers
            events           = std::vector<cl::event>({event});
            network_complete = event;
            std::swap(cl_conv_input, cl_conv_output);
          }
        }

        // Read the pixel coordinates off the device
        cl::event pixels_read;
        ev = nullptr;
        std::vector<std::array<Scalar, 2>> pixels(neighbourhood.size() - 1);
        cl_event iev = cl_pixels_loaded;
        error        = ::clEnqueueReadBuffer(
          read_queue, cl_pixels, false, 0, pixels.size() * sizeof(std::array<Scalar, 2>), pixels.data(), 1, &iev, &ev);
        if (ev) pixels_read = cl::event(ev, ::clReleaseEvent);
        throw_cl_error(error, "Error reading projected pixels");

        // Read the classifications off the device (they'll be in input)
        cl::event classes_read;
        ev  = nullptr;
        iev = network_complete;
        std::vector<Scalar> classifications(neighbourhood.size() * conv_layers.back().second);
        error = ::clEnqueueReadBuffer(read_queue,
                                      cl_conv_input,
                                      false,
                                      0,
                                      classifications.size() * sizeof(Scalar),
                                      classifications.data(),
                                      1,
                                      &iev,
                                      &ev);
        if (ev) classes_read = cl::event(ev, ::clReleaseEvent);
        throw_cl_error(error, "Error reading classified values");

        // Flush the queue to ensure it has executed
        ::clFlush(command_queue);
        ::clFlush(read_queue);
        ::clFlush(write_queue);

        // Wait for the chain to finish up to where we care about it
        cl_event end_events[2] = {pixels_read, classes_read};
        ::clWaitForEvents(2, end_events);

        return ClassifiedMesh<Scalar, Generator<Scalar>::N_NEIGHBOURS>{
          std::move(pixels), std::move(neighbourhood), std::move(indices), std::move(classifications)};
      }

    private:
      Engine<Scalar>* engine;
      cl::context context;
      cl::command_queue command_queue;
      cl::command_queue read_queue;
      cl::command_queue write_queue;
      cl::program program;
      cl::kernel read_image_to_network;
      std::vector<std::pair<cl::kernel, int>> conv_layers;
      std::shared_ptr<std::mutex> conv_mutex;
      int max_width;
    };  // namespace opencl

  }  // namespace opencl
}  // namespace engine
}  // namespace visualmesh

#endif  // VISUALMESH_OPENCL_CLASSIFIER_H<|MERGE_RESOLUTION|>--- conflicted
+++ resolved
@@ -46,11 +46,7 @@
     template <typename Scalar>
     class Engine;
 
-<<<<<<< HEAD
-    template <typename Scalar>
-=======
     template <typename Scalar, template <typename> class Generator>
->>>>>>> f48a8f4f
     class Classifier {
 
     public:
@@ -75,14 +71,14 @@
         // Set our precision for how many digits our scalar has
         code << std::setprecision(std::numeric_limits<Scalar>::digits10 + 2);
 
-        auto vector_type = [](const int& size) { return (size == 1 || size == 2 || size == 4) ? size : 0; };
-
-        for (uint conv_no = 0; conv_no < structure.size(); ++conv_no) {
+        auto vector_type = [](const unsigned int& size) { return (size == 1 || size == 2 || size == 4) ? size : 0; };
+
+        for (unsigned int conv_no = 0; conv_no < structure.size(); ++conv_no) {
           auto& conv = structure[conv_no];
 
           // We need to work out the input and output sizes for our convolution
-          int conv_in_size;
-          int conv_out_size;
+          unsigned int conv_in_size;
+          unsigned int conv_out_size;
 
           // On the first convolution we assume an input size of 4
           if (conv_no == 0) { conv_in_size = 4; }
@@ -116,7 +112,7 @@
           if (vector_type(conv_in_size)) {
             code << "  " << in_type << " in0[" << (Generator<Scalar>::N_NEIGHBOURS + 1) << "] = {" << std::endl;
             code << "    input[idx]," << std::endl;
-            for (int i = 0; i < Generator<Scalar>::N_NEIGHBOURS; ++i) {
+            for (unsigned int i = 0; i < Generator<Scalar>::N_NEIGHBOURS; ++i) {
               code << "    input[neighbourhood[idx * " << Generator<Scalar>::N_NEIGHBOURS << " + " << i << "]]";
               if (i != Generator<Scalar>::N_NEIGHBOURS - 1) { code << ","; }
               code << std::endl;
@@ -128,13 +124,13 @@
             code << "  float in0[" << (conv_in_size * (Generator<Scalar>::N_NEIGHBOURS + 1)) << "] = {" << std::endl;
 
             // Read the ones for our own index
-            for (int j = 0; j < conv_in_size; ++j) {
+            for (unsigned int j = 0; j < conv_in_size; ++j) {
               code << "    input[idx * " << conv_in_size << " + " << j << "]," << std::endl;
             }
 
             // Read our neighbourhood
-            for (int i = 0; i < Generator<Scalar>::N_NEIGHBOURS; ++i) {
-              for (int j = 0; j < conv_in_size; ++j) {
+            for (unsigned int i = 0; i < Generator<Scalar>::N_NEIGHBOURS; ++i) {
+              for (unsigned int j = 0; j < conv_in_size; ++j) {
                 code << "    input[neighbourhood[idx * " << Generator<Scalar>::N_NEIGHBOURS << " + " << i << "] * "
                      << conv_in_size << " + " << j << "]";
 
@@ -152,13 +148,13 @@
            *************************************************/
 
           // Now we have to do our layer operations
-          int in_size = conv_in_size;
-          for (uint layer_no = 0; layer_no < conv.size(); ++layer_no) {
+          unsigned int in_size = conv_in_size;
+          for (unsigned int layer_no = 0; layer_no < conv.size(); ++layer_no) {
             const auto& weights = conv[layer_no].first;
             const auto& biases  = conv[layer_no].second;
 
-            const int vector_in  = vector_type(in_size);
-            const int vector_out = vector_type(biases.size());
+            const unsigned int vector_in  = vector_type(in_size);
+            const unsigned int vector_out = vector_type(biases.size());
 
             code << "  // Perform our matrix multiplication for weights and add bias for layer " << layer_no
                  << std::endl;
@@ -174,9 +170,9 @@
 
             // Matrix multiplication + bias
             if (vector_in) {
-              for (uint i = 0; i < biases.size(); ++i) {
+              for (unsigned int i = 0; i < biases.size(); ++i) {
                 code << "    ";
-                for (uint j = 0; j < weights.size(); j += vector_in) {
+                for (unsigned int j = 0; j < weights.size(); j += vector_in) {
 
                   // If our data is gathered, we need to get our gathered index
                   std::string gathered_index = layer_no == 0 ? "[" + std::to_string(j / vector_in) + "]" : "";
@@ -185,7 +181,7 @@
                   code << "dot(in" << layer_no << gathered_index << ", (float" << vector_in << ")(";
 
                   // Write our fixed data
-                  for (uint k = j; k < j + vector_in; ++k) {
+                  for (unsigned int k = j; k < j + vector_in; ++k) {
                     code << weights[k][i];
                     if (k + 1 < j + vector_in) { code << ", "; }
                   }
@@ -199,9 +195,9 @@
               }
             }
             else {
-              for (uint i = 0; i < biases.size(); ++i) {
+              for (unsigned int i = 0; i < biases.size(); ++i) {
                 code << "    ";
-                for (uint j = 0; j < weights.size(); ++j) {
+                for (unsigned int j = 0; j < weights.size(); ++j) {
                   code << "in" << layer_no << "[" << j << "] * " << weights[j][i] << " + ";
                 }
                 code << biases[i];
@@ -239,7 +235,7 @@
                      << std::endl;  // select(a, b, c) == c ? b : a
               }
               else {
-                for (uint i = 0; i < biases.size(); ++i) {
+                for (unsigned int i = 0; i < biases.size(); ++i) {
                   std::string e = "in" + std::to_string(layer_no + 1) + "[" + std::to_string(i) + "]";
                   code << "  " << e << " = " << lambda << "f * (" << e << " > 0 ? " << e << " : " << alpha << "f * exp("
                        << e << ") - " << alpha << "f);" << std::endl;
@@ -257,20 +253,20 @@
               else {
 
                 // Apply exp to each of the elements
-                for (uint i = 0; i < biases.size(); ++i) {
+                for (unsigned int i = 0; i < biases.size(); ++i) {
                   std::string e = "in" + std::to_string(layer_no + 1) + "[" + std::to_string(i) + "]";
                   code << "  " << e << " = exp(" << e << ");" << std::endl;
                 }
 
                 // Sum up all the values
                 code << "float exp_sum = 0;" << std::endl;
-                for (uint i = 0; i < biases.size(); ++i) {
+                for (unsigned int i = 0; i < biases.size(); ++i) {
                   std::string e = "in" + std::to_string(layer_no + 1) + "[" + std::to_string(i) + "]";
                   code << "  exp_sum += " << e << ";" << std::endl;
                 }
 
                 // Divide all the values
-                for (uint i = 0; i < biases.size(); ++i) {
+                for (unsigned int i = 0; i < biases.size(); ++i) {
                   std::string e = "in" + std::to_string(layer_no + 1) + "[" + std::to_string(i) + "]";
                   code << "  " << e << " /= exp_sum;" << std::endl;
                 }
@@ -291,7 +287,7 @@
                  << "in" << conv.size() << ";" << std::endl;
           }
           else {
-            for (int i = 0; i < conv_out_size; ++i) {
+            for (unsigned int i = 0; i < conv_out_size; ++i) {
               code << "  output[idx * " << conv_out_size << " + " << i << "] = in" << conv.size() << "[" << i << "];"
                    << std::endl;
             }
@@ -335,9 +331,9 @@
                                   "Error building classifier program\n" + std::string(log.begin(), log.begin() + used));
         }
 
-        for (uint i = 0; i < structure.size(); ++i) {
-          std::string kernel = "conv" + std::to_string(i);
-          uint output_size   = structure[i].back().second.size();
+        for (unsigned int i = 0; i < structure.size(); ++i) {
+          std::string kernel       = "conv" + std::to_string(i);
+          unsigned int output_size = structure[i].back().second.size();
 
           cl::kernel k(::clCreateKernel(program, kernel.c_str(), &error), ::clReleaseKernel);
           throw_cl_error(error, "Failed to create kernel " + kernel);
@@ -350,7 +346,6 @@
         throw_cl_error(error, "Failed to create kernel read_image_to_network");
 
         // Work out what the widest network layer is
-        // CHECK THIS WITH TRENT
         max_width = 4;
         for (const auto& k : conv_layers) {
           max_width = std::max(max_width, k.second);
@@ -424,7 +419,6 @@
         int n_points = neighbourhood.size();
 
         // Allocate the neighbourhood buffer
-        // CHECK THIS WITH TRENT
         cl::mem cl_neighbourhood(::clCreateBuffer(engine->context,
                                                   CL_MEM_READ_WRITE,
                                                   n_points * sizeof(std::array<int, Generator<Scalar>::N_NEIGHBOURS>),
@@ -462,8 +456,7 @@
         cl::event offscreen_fill_event;
         ev               = nullptr;
         Scalar minus_one = static_cast<Scalar>(-1.0);
-        // CHECK THIS WITH TRENT
-        error = ::clEnqueueFillBuffer(write_queue,
+        error            = ::clEnqueueFillBuffer(write_queue,
                                       cl_conv_input,
                                       &minus_one,
                                       sizeof(Scalar),
