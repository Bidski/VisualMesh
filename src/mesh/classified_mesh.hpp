--- conflicted
+++ resolved
@@ -23,7 +23,6 @@
 
 namespace visualmesh {
 
-<<<<<<< HEAD
 /**
  * @brief Holds a classified visual mesh segment
  *
@@ -32,23 +31,17 @@
  *  that subset being the components that were on the screen at the time of projection. the global_indices can be used
  *  to map back into the original mesh if needed (for example to get the world space unit vectors).
  *
- * @tparam Scalar the scalar type used for calculations and storage (normally one of float or double)
+ * @tparam Scalar     the scalar type used for calculations and storage (normally one of float or double)
+ * @tparam Neighbours the number of neighbours that each point has
  */
-template <typename Scalar>
-=======
 template <typename Scalar, size_t Neighbours>
->>>>>>> f48a8f4f
 struct ClassifiedMesh {
 
   /// The pixel coordinates (x,y) of the points projected from the visual mesh
   std::vector<std::array<Scalar, 2>> pixel_coordinates;
-<<<<<<< HEAD
   /// The index graph giving the locations of the neighbours of each point
-  std::vector<std::array<int, 6>> neighbourhood;
+  std::vector<std::array<int, Neighbours>> neighbourhood;
   /// The original indicies of these points in the visual mesh
-=======
-  std::vector<std::array<int, Neighbours>> neighbourhood;
->>>>>>> f48a8f4f
   std::vector<int> global_indices;
   /// The final output of classification in the visual mesh
   std::vector<Scalar> classifications;
